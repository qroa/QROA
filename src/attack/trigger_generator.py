--- conflicted
+++ resolved
@@ -324,13 +324,8 @@
                 self.max_n_history.append(max_n)
 
                 prompt = instruction+trigger
-<<<<<<< HEAD
                 #progress_bar.set_description(f"Score : {self.h[trigger]}, Loss: {self.loss:.4f}, Max n: {max_n}")
                 progress_bar.set_description(f"Score : {self.h[trigger]}, Loss: {self.loss:.4f}, Prompt: {trigger}, Max n: {max_n}")
-=======
-                progress_bar.set_description(f"Score : {self.h[trigger]}, Loss: {self.loss:.4f}, Max n: {max_n}")
-                progress_bar.set_description(f"Score : {self.h[trigger]}, Prompt : {[prompt]}, Loss: {self.loss:.4f}, Max n: {max_n}")
->>>>>>> 2c7a8d17
                 if (self.h[trigger]>self.threshold) and (self.temperature==0):
                         break
                     # resampled_triggers = [trigger]*self.nb_samples
